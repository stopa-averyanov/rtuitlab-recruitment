--- conflicted
+++ resolved
@@ -6,11 +6,7 @@
 const app = express();
 app.disable('etag');
 
-<<<<<<< HEAD
 app.post('/jobs/submit/analysis/group/:groupId/', (req, res) => {
-=======
-app.post('/jobs/submit/analysis/group/:remoteId/', (req, res) => {
->>>>>>> c0d657ce
 
     const groupId = parseInt(req.params.groupId);
 
@@ -26,11 +22,8 @@
         jobId : jobId
     })
 });
-<<<<<<< HEAD
+
 app.post('/jobs/submit/analysis/prof/:profId/', (req, res) => {
-=======
-app.post('/jobs/submit/analysis/prof/:remoteId/', (req, res) => {
->>>>>>> c0d657ce
 
     const profId = parseInt(req.params.profId);
 
